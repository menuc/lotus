--- conflicted
+++ resolved
@@ -98,20 +98,17 @@
 
 ### `FIL_PROOFS_USE_GPU_COLUMN_BUILDER=1` Environment variable
 
-<<<<<<< HEAD
 This env var can be used with `lotus-miner`, `lotus-worker`, and `lotus-bench` to enable experimental precommit2 GPU acceleration
-=======
-This env var can be used with `lotus-storage-miner`, `lotus-seal-worker`, and `lotus-bench` to enable experimental precommit2 GPU acceleration
 
 ### Setting multiaddresses
 
-Set multiaddresses for the miner to listen on in a miner's `config.toml` file 
+Set multiaddresses for the miner to listen on in a miner's `config.toml` file
 (by default, it is located at `~/.lotusminer/config.toml`). The `ListenAddresses` in this file should be interface listen addresses (usually `/ip4/0.0.0.0/tcp/PORT`), and the `AnnounceAddresses` should match the addresses being passed to `set-addrs`.
 
 The addresses passed to `set-addrs` parameter in the commands below should be currently active and dialable; confirm they are before entering them.
 
 Once the config file has been updated, set the on-chain record of the miner's listen addresses:
- 
+
  ```
  lotus-miner actor set-addrs <multiaddr_1> <multiaddr_2> ... <multiaddr_n>
 ```
@@ -122,6 +119,5 @@
 Example:
 
 ```
- lotus-miner actor set-addrs /ip4/123.123.73.123/tcp/12345 /ip4/223.223.83.223/tcp/23456 
-```
->>>>>>> 41199e5e
+ lotus-miner actor set-addrs /ip4/123.123.73.123/tcp/12345 /ip4/223.223.83.223/tcp/23456
+```