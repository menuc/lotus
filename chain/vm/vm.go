--- conflicted
+++ resolved
@@ -125,11 +125,7 @@
 		rt.Abortf(exitcode.SysErrInvalidReceiver, "resolve msg.From address failed")
 	}
 	vmm.From = resF
-<<<<<<< HEAD
-	rt.Message = &vmm
-=======
 	rt.Message = vmm
->>>>>>> f9ea3935
 
 	return rt
 }
